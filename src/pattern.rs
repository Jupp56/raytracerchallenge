--- conflicted
+++ resolved
@@ -1,416 +1,403 @@
-//! Patterns on objects
-use core::fmt::Debug;
-
-#[cfg(not(feature = "rayon"))]
-use std::rc::Rc;
-
-#[cfg(feature = "rayon")]
-use std::sync::Arc;
-
-use crate::{
-    color::Color,
-    epsilon::EPSILON,
-    matrix::{Mat4, IDENTITY_MATRIX_4},
-    shapes::shape::Shape,
-    tuple::Point,
-};
-
-<<<<<<< HEAD
-#[cfg(not(feature = "rayon"))]
-/// A function to apply a pattern onto an object. Takes a point (in object space) and returns the color at that point.
-pub type PatternFunction = Rc<dyn Fn(Point) -> Color>;
-
-#[cfg(feature = "rayon")]
-/// A function to apply a pattern onto an object. Takes a point (in object space) and returns the color at that point.
-pub type PatternFunction = Arc<dyn Fn(Point) -> Color + Send + Sync>;
-=======
-/// A function that turns a point on an object into the base color to apply there (before lighting).
-pub type PatternFunction = dyn Fn(Point) -> Color;
-
-#[cfg(not(feature = "rayon"))]
-/// Wraps a  [`PatternFunction`] for single-thread use
-pub type PatternFunctionWrapped = Rc<PatternFunction>;
-
-#[cfg(feature = "rayon")]
-/// Wraps a [`PatternFunction`] for multi-thread use
-pub type PatternFunctionWrapped = Arc<dyn PatternFunction + Send + Sync>;
->>>>>>> ee68af9c
-
-#[derive(Clone)]
-/// A pattern to apply to an object.
-pub struct Pattern {
-    /// The [`PatternFunction`] that converts the point into a color
-    pub pattern_fn: PatternFunction,
-    transformation_matrix: Mat4,
-    inverse_transformation_matrix: Mat4,
-}
-
-impl Pattern {
-    /// Creates a new pattern with a user-defined pattern function.
-    pub fn new(pattern_fn: PatternFunction, transformation_matrix: Mat4) -> Self {
-        Self {
-            pattern_fn,
-            transformation_matrix,
-            inverse_transformation_matrix: transformation_matrix.inverse(),
-        }
-    }
-
-    /// Sets this object's transformation matrix which is used to scale, rotate,... the pattern on the object itself
-    pub fn set_transformation_matrix(&mut self, matrix: Mat4) {
-        self.transformation_matrix = matrix;
-        self.inverse_transformation_matrix = matrix.inverse();
-    }
-
-    /// Renders pattern but using world space coordinates
-    pub fn apply_pattern_world_space(&self, object: &dyn Shape, point: Point) -> Color {
-        let point_object_space = object.inverse_transformation_matrix() * point;
-        let point_pattern_space = self.inverse_transformation_matrix * point_object_space;
-        (self.pattern_fn)(point_pattern_space)
-    }
-}
-
-impl From<PatternFunction> for Pattern {
-    fn from(pattern_fn: PatternFunction) -> Self {
-        Self {
-            pattern_fn,
-            transformation_matrix: IDENTITY_MATRIX_4,
-            inverse_transformation_matrix: IDENTITY_MATRIX_4,
-        }
-    }
-}
-
-/// Built-in patterns
-impl Pattern {
-    /// Creates a new stripe pattern
-    pub fn stripe(color_a: Color, color_b: Color) -> Self {
-        let pattern_fn = move |point| stripe_at(color_a, color_b, &point);
-
-        #[cfg(not(feature = "rayon"))]
-        let pattern_fn: PatternFunction = Rc::new(pattern_fn);
-        #[cfg(feature = "rayon")]
-        let pattern_fn: PatternFunction = Arc::new(pattern_fn);
-
-        pattern_fn.into()
-    }
-
-    /// Creates a new gradient pattern
-    pub fn gradient(color_a: Color, color_b: Color) -> Self {
-        let pattern_fn = move |point| gradient_at(color_a, color_b, &point);
-
-        #[cfg(not(feature = "rayon"))]
-        let pattern_fn: PatternFunction = Rc::new(pattern_fn);
-        #[cfg(feature = "rayon")]
-        let pattern_fn: PatternFunction = Arc::new(pattern_fn);
-
-        pattern_fn.into()
-    }
-
-    /// Creates a new ring pattern
-    pub fn ring(color_a: Color, color_b: Color) -> Self {
-        let pattern_fn = move |point| ring_at(color_a, color_b, &point);
-
-        #[cfg(not(feature = "rayon"))]
-        let pattern_fn: PatternFunctionWrapped = Rc::new(pattern_fn);
-        #[cfg(feature = "rayon")]
-        let pattern_fn: PatternFunctionWrapped = Arc::new(pattern_fn);
-
-        pattern_fn.into()
-    }
-    /// Creates a new ring pattern
-    pub fn checker(color_a: Color, color_b: Color) -> Self {
-        let pattern_fn = move |point| checker_at(color_a, color_b, &point);
-
-        #[cfg(not(feature = "rayon"))]
-        let pattern_fn: PatternFunctionWrapped = Rc::new(pattern_fn);
-        #[cfg(feature = "rayon")]
-        let pattern_fn: PatternFunctionWrapped = Arc::new(pattern_fn);
-
-        pattern_fn.into()
-    }
-}
-
-/// Returns the result of the stripe pattern at a given coordinate in pattern space
-fn stripe_at(color_a: Color, color_b: Color, point: &Point) -> Color {
-    match (point.x.floor() % 2.0).abs() < EPSILON {
-        true => color_a,
-        false => color_b,
-    }
-}
-
-/// Returns the result of the stripe pattern at a given coordinate in pattern space
-fn gradient_at(color_a: Color, color_b: Color, point: &Point) -> Color {
-    let distance = color_b - color_a;
-    let mut fraction = point.x - point.x.floor();
-    if !((point.x.floor() % 2.0).abs() < EPSILON) {
-        fraction = 1.0 - fraction;
-    }
-    color_a + distance * fraction
-}
-
-fn ring_at(color_a: Color, color_b: Color, point: &Point) -> Color {
-    let squared = point.x.powi(2) + point.z.powi(2);
-    let unsquared = squared.sqrt();
-    let floored = unsquared.floor();
-    let is_mod = floored % 2.0;
-    if is_mod.abs() < EPSILON {
-        color_a
-    } else {
-        color_b
-    }
-}
-
-fn checker_at(color_a: Color, color_b: Color, point: &Point) -> Color {
-    let combined_magnitude = point.x.floor() + point.y.floor() + point.z.floor();
-    if combined_magnitude.abs() % 2.0 < EPSILON {
-        color_a
-    } else {
-        color_b
-    }
-}
-
-impl Debug for Pattern {
-    fn fmt(&self, f: &mut std::fmt::Formatter<'_>) -> std::fmt::Result {
-        f.debug_struct("Pattern")
-            .field("transformation_matrix", &self.transformation_matrix)
-            .field(
-                "inverse_transformation_matrix",
-                &self.inverse_transformation_matrix,
-            )
-            .finish()
-    }
-}
-
-impl PartialEq for Pattern {
-    fn eq(&self, other: &Self) -> bool {
-        std::ptr::addr_of!(self.pattern_fn) == std::ptr::addr_of!(other.pattern_fn)
-            && self.transformation_matrix == other.transformation_matrix
-            && self.inverse_transformation_matrix == other.inverse_transformation_matrix
-    }
-}
-
-#[cfg(test)]
-mod pattern_tests {
-    use std::rc::Rc;
-
-    use crate::{
-        color::{Color, BLACK, WHITE},
-        matrix::{Mat4, IDENTITY_MATRIX_4},
-        pattern::Pattern,
-        shapes::shape::Shape,
-        shapes::sphere::Sphere,
-        tuple::Point,
-    };
-    #[test]
-    fn object_transformation() {
-        let mut object = Sphere::default();
-        object.set_transformation_matrix(Mat4::new_scaling(2, 2, 2));
-        let pattern = Pattern::stripe(WHITE, BLACK);
-        let c = pattern.apply_pattern_world_space(&object, Point::new(1.5, 0., 0.));
-        assert_eq!(c, WHITE);
-    }
-
-    #[test]
-    fn pattern_transformation() {
-        let object = Sphere::default();
-        let mut pattern = Pattern::stripe(WHITE, BLACK);
-        pattern.set_transformation_matrix(Mat4::new_scaling(2, 2, 2));
-        let c = pattern.apply_pattern_world_space(&object, Point::new(1.5, 0., 0.));
-        assert_eq!(c, WHITE);
-    }
-
-    #[test]
-    fn pattern_and_object_transformation() {
-        let mut object = Sphere::default();
-        object.set_transformation_matrix(Mat4::new_scaling(2, 2, 2));
-        let mut pattern = Pattern::stripe(WHITE, BLACK);
-        pattern.set_transformation_matrix(Mat4::new_translation(0.5, 0., 0.));
-        let c = pattern.apply_pattern_world_space(&object, Point::new(2.5, 0., 0.));
-        assert_eq!(c, WHITE);
-    }
-
-    #[test]
-    fn partial_eq() {
-        let p = Pattern::stripe(WHITE, BLACK);
-        assert_eq!(p, p);
-        let p2 = Pattern::stripe(BLACK, WHITE);
-        assert_ne!(p, p2);
-        let p3 = Pattern::new(Rc::new(|_p| WHITE), IDENTITY_MATRIX_4);
-        assert_eq!(p3, p3);
-        assert_ne!(p, p3);
-    }
-
-    fn test_xyz_pattern() -> Pattern {
-        Pattern::new(Rc::new(|p| Color::new(p.x, p.y, p.z)), IDENTITY_MATRIX_4)
-    }
-
-    #[test]
-    fn pattern_with_object_transform() {
-        let mut shape = Sphere::default();
-        shape.set_transformation_matrix(Mat4::new_scaling(2, 2, 2));
-        let pattern = test_xyz_pattern();
-        let c = pattern.apply_pattern_world_space(&shape, Point::new(2, 3, 4));
-        assert_eq!(c, Color::new(1., 1.5, 2.));
-    }
-
-    #[test]
-    fn pattern_with_pattern_transform() {
-        let shape = Sphere::default();
-        let mut pattern = test_xyz_pattern();
-        pattern.set_transformation_matrix(Mat4::new_scaling(2, 2, 2));
-        let c = pattern.apply_pattern_world_space(&shape, Point::new(2, 3, 4));
-        assert_eq!(c, Color::new(1.0, 1.5, 2.0));
-    }
-    #[test]
-    fn pattern_with_pattern_and_object_transform() {
-        let mut shape = Sphere::default();
-        shape.set_transformation_matrix(Mat4::new_scaling(2, 2, 2));
-        let mut pattern = test_xyz_pattern();
-        pattern.set_transformation_matrix(Mat4::new_translation(0.5, 1.0, 1.5));
-        let c = pattern.apply_pattern_world_space(&shape, Point::new(2.5, 3.0, 3.5));
-        assert_eq!(c, Color::new(0.75, 0.5, 0.25));
-    }
-}
-
-#[cfg(test)]
-mod stripe_tests {
-    use crate::{
-        color::{BLACK, WHITE},
-        pattern::Pattern,
-        tuple::Point,
-    };
-
-    #[test]
-    fn stripe_constant_in_y() {
-        let pattern = Pattern::stripe(WHITE, BLACK);
-        assert_eq!((pattern.pattern_fn)(Point::new(0, 0, 0)), WHITE);
-        assert_eq!((pattern.pattern_fn)(Point::new(0, 1, 0)), WHITE);
-        assert_eq!((pattern.pattern_fn)(Point::new(0, 2, 0)), WHITE);
-    }
-
-    #[test]
-    fn stripe_constant_in_z() {
-        let pattern = Pattern::stripe(WHITE, BLACK);
-        assert_eq!((pattern.pattern_fn)(Point::new(0, 0, 0)), WHITE);
-        assert_eq!((pattern.pattern_fn)(Point::new(0, 0, 1)), WHITE);
-        assert_eq!((pattern.pattern_fn)(Point::new(0, 0, 2)), WHITE);
-    }
-
-    #[test]
-    fn stripe_alternates_in_x() {
-        let pattern = Pattern::stripe(WHITE, BLACK);
-        assert_eq!((pattern.pattern_fn)(Point::new(0, 0, 0)), WHITE);
-        assert_eq!((pattern.pattern_fn)(Point::new(0.9, 0, 0)), WHITE);
-        assert_eq!((pattern.pattern_fn)(Point::new(1, 0, 0)), BLACK);
-        assert_eq!((pattern.pattern_fn)(Point::new(-0.1, 0, 0)), BLACK);
-        assert_eq!((pattern.pattern_fn)(Point::new(-1, 0, 0)), BLACK);
-        assert_eq!((pattern.pattern_fn)(Point::new(-1.1, 0, 2)), WHITE);
-    }
-}
-
-#[cfg(test)]
-mod gradient_tests {
-    use crate::{
-        color::{Color, BLACK, WHITE},
-        pattern::gradient_at,
-        tuple::Point,
-    };
-
-    use super::Pattern;
-
-    #[test]
-    fn gradient_function_linear_interpolation() {
-        let color = gradient_at(WHITE, BLACK, &Point::new(0, 0, 0));
-        assert_eq!(color, WHITE);
-        let color = gradient_at(WHITE, BLACK, &Point::new(0.25, 0, 0));
-        assert_eq!(color, Color::new(0.75, 0.75, 0.75));
-        let color = gradient_at(WHITE, BLACK, &Point::new(0.5, 0, 0));
-        assert_eq!(color, Color::new(0.5, 0.5, 0.5));
-        let color = gradient_at(WHITE, BLACK, &Point::new(0.75, 0, 0));
-        assert_eq!(color, Color::new(0.25, 0.25, 0.25));
-        let color = gradient_at(WHITE, BLACK, &Point::new(1, 0, 0));
-        assert_eq!(color, BLACK);
-        let color = gradient_at(WHITE, BLACK, &Point::new(1.25, 0, 0));
-        assert_eq!(color, Color::new(0.25, 0.25, 0.25));
-
-        let color = gradient_at(WHITE, BLACK, &Point::new(1.5, 0, 0));
-        assert_eq!(color, Color::new(0.5, 0.5, 0.5));
-        let color = gradient_at(WHITE, BLACK, &Point::new(1.75, 0, 0));
-        assert_eq!(color, Color::new(0.75, 0.75, 0.75));
-    }
-
-    #[test]
-    fn gradient_linear_interpolation() {
-        let pattern = Pattern::gradient(WHITE, BLACK);
-        assert_eq!((pattern.pattern_fn)(Point::new(0, 0, 0)), WHITE);
-    }
-}
-
-#[cfg(test)]
-mod ring_tests {
-    use crate::{
-        color::{BLACK, WHITE},
-        pattern::{ring_at, Pattern},
-        tuple::Point,
-    };
-
-    #[test]
-    fn ring_function() {
-        let color = ring_at(WHITE, BLACK, &Point::new(0, 0, 0));
-        assert_eq!(color, WHITE);
-        let color = ring_at(WHITE, BLACK, &Point::new(0.2, 0, 0.2));
-        assert_eq!(color, WHITE);
-        let color = ring_at(WHITE, BLACK, &Point::new(1, 0, 0));
-        assert_eq!(color, BLACK);
-        let color = ring_at(WHITE, BLACK, &Point::new(0, 0, 1));
-        assert_eq!(color, BLACK);
-        let color = ring_at(WHITE, BLACK, &Point::new(0.708, 0., 0.708));
-        assert_eq!(color, BLACK);
-    }
-    #[test]
-    fn ring() {
-        let pattern = Pattern::ring(WHITE, BLACK);
-        let color = (pattern.pattern_fn)(Point::new(0, 0, 0));
-        assert_eq!(color, WHITE);
-        let color = (pattern.pattern_fn)(Point::new(1, 0, 0));
-        assert_eq!(color, BLACK);
-    }
-}
-
-#[cfg(test)]
-mod checkers_tests {
-    use crate::{
-        color::{BLACK, WHITE},
-        pattern::checker_at,
-        tuple::Point,
-    };
-
-    #[test]
-    fn checker_function_repeats_in_x() {
-        assert_eq!(checker_at(WHITE, BLACK, &Point::new(0, 0, 0)), WHITE);
-        assert_eq!(checker_at(WHITE, BLACK, &Point::new(0.99, 0.0, 0.0)), WHITE);
-        assert_eq!(checker_at(WHITE, BLACK, &Point::new(1.01, 0, 0)), BLACK);
-        assert_eq!(
-            checker_at(WHITE, BLACK, &Point::new(-0.01, 0.0, 0.0)),
-            BLACK
-        );
-        assert_eq!(
-            checker_at(WHITE, BLACK, &Point::new(-0.99, 0.0, 0.0)),
-            BLACK
-        );
-        assert_eq!(checker_at(WHITE, BLACK, &Point::new(-1.01, 0, 0)), WHITE);
-    }
-
-    #[test]
-    fn checker_function_repeats_in_y() {
-        assert_eq!(checker_at(WHITE, BLACK, &Point::new(0, 0, 0)), WHITE);
-        assert_eq!(checker_at(WHITE, BLACK, &Point::new(0, 0.99, 0)), WHITE);
-        assert_eq!(checker_at(WHITE, BLACK, &Point::new(0, 1.01, 0)), BLACK);
-    }
-
-    #[test]
-    fn checker_function_repeats_in_z() {
-        assert_eq!(checker_at(WHITE, BLACK, &Point::new(0, 0, 0)), WHITE);
-        assert_eq!(checker_at(WHITE, BLACK, &Point::new(0, 0, 0.99)), WHITE);
-        assert_eq!(checker_at(WHITE, BLACK, &Point::new(0, 0, 1.01)), BLACK);
-    }
-}
+//! Patterns on objects
+use core::fmt::Debug;
+
+#[cfg(not(feature = "rayon"))]
+use std::rc::Rc;
+
+#[cfg(feature = "rayon")]
+use std::sync::Arc;
+
+use crate::{
+    color::Color,
+    epsilon::EPSILON,
+    matrix::{Mat4, IDENTITY_MATRIX_4},
+    shapes::shape::Shape,
+    tuple::Point,
+};
+
+#[cfg(not(feature = "rayon"))]
+/// A function to apply a pattern onto an object. Takes a point (in object space) and returns the color at that point.
+pub type PatternFunction = Rc<dyn Fn(Point) -> Color>;
+
+#[cfg(feature = "rayon")]
+/// A function to apply a pattern onto an object. Takes a point (in object space) and returns the color at that point.
+pub type PatternFunction = Arc<dyn Fn(Point) -> Color + Send + Sync>;
+
+#[derive(Clone)]
+/// A pattern to apply to an object.
+pub struct Pattern {
+    /// The [`PatternFunction`] that converts the point into a color
+    pub pattern_fn: PatternFunction,
+    transformation_matrix: Mat4,
+    inverse_transformation_matrix: Mat4,
+}
+
+impl Pattern {
+    /// Creates a new pattern with a user-defined pattern function.
+    pub fn new(pattern_fn: PatternFunction, transformation_matrix: Mat4) -> Self {
+        Self {
+            pattern_fn,
+            transformation_matrix,
+            inverse_transformation_matrix: transformation_matrix.inverse(),
+        }
+    }
+
+    /// Sets this object's transformation matrix which is used to scale, rotate,... the pattern on the object itself
+    pub fn set_transformation_matrix(&mut self, matrix: Mat4) {
+        self.transformation_matrix = matrix;
+        self.inverse_transformation_matrix = matrix.inverse();
+    }
+
+    /// Renders pattern but using world space coordinates
+    pub fn apply_pattern_world_space(&self, object: &dyn Shape, point: Point) -> Color {
+        let point_object_space = object.inverse_transformation_matrix() * point;
+        let point_pattern_space = self.inverse_transformation_matrix * point_object_space;
+        (self.pattern_fn)(point_pattern_space)
+    }
+}
+
+impl From<PatternFunction> for Pattern {
+    fn from(pattern_fn: PatternFunction) -> Self {
+        Self {
+            pattern_fn,
+            transformation_matrix: IDENTITY_MATRIX_4,
+            inverse_transformation_matrix: IDENTITY_MATRIX_4,
+        }
+    }
+}
+
+/// Built-in patterns
+impl Pattern {
+    /// Creates a new stripe pattern
+    pub fn stripe(color_a: Color, color_b: Color) -> Self {
+        let pattern_fn = move |point| stripe_at(color_a, color_b, &point);
+
+        #[cfg(not(feature = "rayon"))]
+        let pattern_fn: PatternFunction = Rc::new(pattern_fn);
+        #[cfg(feature = "rayon")]
+        let pattern_fn: PatternFunction = Arc::new(pattern_fn);
+
+        pattern_fn.into()
+    }
+
+    /// Creates a new gradient pattern
+    pub fn gradient(color_a: Color, color_b: Color) -> Self {
+        let pattern_fn = move |point| gradient_at(color_a, color_b, &point);
+
+        #[cfg(not(feature = "rayon"))]
+        let pattern_fn: PatternFunction = Rc::new(pattern_fn);
+        #[cfg(feature = "rayon")]
+        let pattern_fn: PatternFunction = Arc::new(pattern_fn);
+
+        pattern_fn.into()
+    }
+
+    /// Creates a new ring pattern
+    pub fn ring(color_a: Color, color_b: Color) -> Self {
+        let pattern_fn = move |point| ring_at(color_a, color_b, &point);
+
+        #[cfg(not(feature = "rayon"))]
+        let pattern_fn: PatternFunction = Rc::new(pattern_fn);
+        #[cfg(feature = "rayon")]
+        let pattern_fn: PatternFunction = Arc::new(pattern_fn);
+
+        pattern_fn.into()
+    }
+    /// Creates a new ring pattern
+    pub fn checker(color_a: Color, color_b: Color) -> Self {
+        let pattern_fn = move |point| checker_at(color_a, color_b, &point);
+
+        #[cfg(not(feature = "rayon"))]
+        let pattern_fn: PatternFunction = Rc::new(pattern_fn);
+        #[cfg(feature = "rayon")]
+        let pattern_fn: PatternFunction = Arc::new(pattern_fn);
+
+        pattern_fn.into()
+    }
+}
+
+/// Returns the result of the stripe pattern at a given coordinate in pattern space
+fn stripe_at(color_a: Color, color_b: Color, point: &Point) -> Color {
+    match (point.x.floor() % 2.0).abs() < EPSILON {
+        true => color_a,
+        false => color_b,
+    }
+}
+
+/// Returns the result of the stripe pattern at a given coordinate in pattern space
+fn gradient_at(color_a: Color, color_b: Color, point: &Point) -> Color {
+    let distance = color_b - color_a;
+    let mut fraction = point.x - point.x.floor();
+    if !((point.x.floor() % 2.0).abs() < EPSILON) {
+        fraction = 1.0 - fraction;
+    }
+    color_a + distance * fraction
+}
+
+fn ring_at(color_a: Color, color_b: Color, point: &Point) -> Color {
+    let squared = point.x.powi(2) + point.z.powi(2);
+    let unsquared = squared.sqrt();
+    let floored = unsquared.floor();
+    let is_mod = floored % 2.0;
+    if is_mod.abs() < EPSILON {
+        color_a
+    } else {
+        color_b
+    }
+}
+
+fn checker_at(color_a: Color, color_b: Color, point: &Point) -> Color {
+    let combined_magnitude = point.x.floor() + point.y.floor() + point.z.floor();
+    if combined_magnitude.abs() % 2.0 < EPSILON {
+        color_a
+    } else {
+        color_b
+    }
+}
+
+impl Debug for Pattern {
+    fn fmt(&self, f: &mut std::fmt::Formatter<'_>) -> std::fmt::Result {
+        f.debug_struct("Pattern")
+            .field("transformation_matrix", &self.transformation_matrix)
+            .field(
+                "inverse_transformation_matrix",
+                &self.inverse_transformation_matrix,
+            )
+            .finish()
+    }
+}
+
+impl PartialEq for Pattern {
+    fn eq(&self, other: &Self) -> bool {
+        std::ptr::addr_of!(self.pattern_fn) == std::ptr::addr_of!(other.pattern_fn)
+            && self.transformation_matrix == other.transformation_matrix
+            && self.inverse_transformation_matrix == other.inverse_transformation_matrix
+    }
+}
+
+#[cfg(test)]
+mod pattern_tests {
+    use std::rc::Rc;
+
+    use crate::{
+        color::{Color, BLACK, WHITE},
+        matrix::{Mat4, IDENTITY_MATRIX_4},
+        pattern::Pattern,
+        shapes::shape::Shape,
+        shapes::sphere::Sphere,
+        tuple::Point,
+    };
+    #[test]
+    fn object_transformation() {
+        let mut object = Sphere::default();
+        object.set_transformation_matrix(Mat4::new_scaling(2, 2, 2));
+        let pattern = Pattern::stripe(WHITE, BLACK);
+        let c = pattern.apply_pattern_world_space(&object, Point::new(1.5, 0., 0.));
+        assert_eq!(c, WHITE);
+    }
+
+    #[test]
+    fn pattern_transformation() {
+        let object = Sphere::default();
+        let mut pattern = Pattern::stripe(WHITE, BLACK);
+        pattern.set_transformation_matrix(Mat4::new_scaling(2, 2, 2));
+        let c = pattern.apply_pattern_world_space(&object, Point::new(1.5, 0., 0.));
+        assert_eq!(c, WHITE);
+    }
+
+    #[test]
+    fn pattern_and_object_transformation() {
+        let mut object = Sphere::default();
+        object.set_transformation_matrix(Mat4::new_scaling(2, 2, 2));
+        let mut pattern = Pattern::stripe(WHITE, BLACK);
+        pattern.set_transformation_matrix(Mat4::new_translation(0.5, 0., 0.));
+        let c = pattern.apply_pattern_world_space(&object, Point::new(2.5, 0., 0.));
+        assert_eq!(c, WHITE);
+    }
+
+    #[test]
+    fn partial_eq() {
+        let p = Pattern::stripe(WHITE, BLACK);
+        assert_eq!(p, p);
+        let p2 = Pattern::stripe(BLACK, WHITE);
+        assert_ne!(p, p2);
+        let p3 = Pattern::new(Rc::new(|_p| WHITE), IDENTITY_MATRIX_4);
+        assert_eq!(p3, p3);
+        assert_ne!(p, p3);
+    }
+
+    fn test_xyz_pattern() -> Pattern {
+        Pattern::new(Rc::new(|p| Color::new(p.x, p.y, p.z)), IDENTITY_MATRIX_4)
+    }
+
+    #[test]
+    fn pattern_with_object_transform() {
+        let mut shape = Sphere::default();
+        shape.set_transformation_matrix(Mat4::new_scaling(2, 2, 2));
+        let pattern = test_xyz_pattern();
+        let c = pattern.apply_pattern_world_space(&shape, Point::new(2, 3, 4));
+        assert_eq!(c, Color::new(1., 1.5, 2.));
+    }
+
+    #[test]
+    fn pattern_with_pattern_transform() {
+        let shape = Sphere::default();
+        let mut pattern = test_xyz_pattern();
+        pattern.set_transformation_matrix(Mat4::new_scaling(2, 2, 2));
+        let c = pattern.apply_pattern_world_space(&shape, Point::new(2, 3, 4));
+        assert_eq!(c, Color::new(1.0, 1.5, 2.0));
+    }
+    #[test]
+    fn pattern_with_pattern_and_object_transform() {
+        let mut shape = Sphere::default();
+        shape.set_transformation_matrix(Mat4::new_scaling(2, 2, 2));
+        let mut pattern = test_xyz_pattern();
+        pattern.set_transformation_matrix(Mat4::new_translation(0.5, 1.0, 1.5));
+        let c = pattern.apply_pattern_world_space(&shape, Point::new(2.5, 3.0, 3.5));
+        assert_eq!(c, Color::new(0.75, 0.5, 0.25));
+    }
+}
+
+#[cfg(test)]
+mod stripe_tests {
+    use crate::{
+        color::{BLACK, WHITE},
+        pattern::Pattern,
+        tuple::Point,
+    };
+
+    #[test]
+    fn stripe_constant_in_y() {
+        let pattern = Pattern::stripe(WHITE, BLACK);
+        assert_eq!((pattern.pattern_fn)(Point::new(0, 0, 0)), WHITE);
+        assert_eq!((pattern.pattern_fn)(Point::new(0, 1, 0)), WHITE);
+        assert_eq!((pattern.pattern_fn)(Point::new(0, 2, 0)), WHITE);
+    }
+
+    #[test]
+    fn stripe_constant_in_z() {
+        let pattern = Pattern::stripe(WHITE, BLACK);
+        assert_eq!((pattern.pattern_fn)(Point::new(0, 0, 0)), WHITE);
+        assert_eq!((pattern.pattern_fn)(Point::new(0, 0, 1)), WHITE);
+        assert_eq!((pattern.pattern_fn)(Point::new(0, 0, 2)), WHITE);
+    }
+
+    #[test]
+    fn stripe_alternates_in_x() {
+        let pattern = Pattern::stripe(WHITE, BLACK);
+        assert_eq!((pattern.pattern_fn)(Point::new(0, 0, 0)), WHITE);
+        assert_eq!((pattern.pattern_fn)(Point::new(0.9, 0, 0)), WHITE);
+        assert_eq!((pattern.pattern_fn)(Point::new(1, 0, 0)), BLACK);
+        assert_eq!((pattern.pattern_fn)(Point::new(-0.1, 0, 0)), BLACK);
+        assert_eq!((pattern.pattern_fn)(Point::new(-1, 0, 0)), BLACK);
+        assert_eq!((pattern.pattern_fn)(Point::new(-1.1, 0, 2)), WHITE);
+    }
+}
+
+#[cfg(test)]
+mod gradient_tests {
+    use crate::{
+        color::{Color, BLACK, WHITE},
+        pattern::gradient_at,
+        tuple::Point,
+    };
+
+    use super::Pattern;
+
+    #[test]
+    fn gradient_function_linear_interpolation() {
+        let color = gradient_at(WHITE, BLACK, &Point::new(0, 0, 0));
+        assert_eq!(color, WHITE);
+        let color = gradient_at(WHITE, BLACK, &Point::new(0.25, 0, 0));
+        assert_eq!(color, Color::new(0.75, 0.75, 0.75));
+        let color = gradient_at(WHITE, BLACK, &Point::new(0.5, 0, 0));
+        assert_eq!(color, Color::new(0.5, 0.5, 0.5));
+        let color = gradient_at(WHITE, BLACK, &Point::new(0.75, 0, 0));
+        assert_eq!(color, Color::new(0.25, 0.25, 0.25));
+        let color = gradient_at(WHITE, BLACK, &Point::new(1, 0, 0));
+        assert_eq!(color, BLACK);
+        let color = gradient_at(WHITE, BLACK, &Point::new(1.25, 0, 0));
+        assert_eq!(color, Color::new(0.25, 0.25, 0.25));
+
+        let color = gradient_at(WHITE, BLACK, &Point::new(1.5, 0, 0));
+        assert_eq!(color, Color::new(0.5, 0.5, 0.5));
+        let color = gradient_at(WHITE, BLACK, &Point::new(1.75, 0, 0));
+        assert_eq!(color, Color::new(0.75, 0.75, 0.75));
+    }
+
+    #[test]
+    fn gradient_linear_interpolation() {
+        let pattern = Pattern::gradient(WHITE, BLACK);
+        assert_eq!((pattern.pattern_fn)(Point::new(0, 0, 0)), WHITE);
+    }
+}
+
+#[cfg(test)]
+mod ring_tests {
+    use crate::{
+        color::{BLACK, WHITE},
+        pattern::{ring_at, Pattern},
+        tuple::Point,
+    };
+
+    #[test]
+    fn ring_function() {
+        let color = ring_at(WHITE, BLACK, &Point::new(0, 0, 0));
+        assert_eq!(color, WHITE);
+        let color = ring_at(WHITE, BLACK, &Point::new(0.2, 0, 0.2));
+        assert_eq!(color, WHITE);
+        let color = ring_at(WHITE, BLACK, &Point::new(1, 0, 0));
+        assert_eq!(color, BLACK);
+        let color = ring_at(WHITE, BLACK, &Point::new(0, 0, 1));
+        assert_eq!(color, BLACK);
+        let color = ring_at(WHITE, BLACK, &Point::new(0.708, 0., 0.708));
+        assert_eq!(color, BLACK);
+    }
+    #[test]
+    fn ring() {
+        let pattern = Pattern::ring(WHITE, BLACK);
+        let color = (pattern.pattern_fn)(Point::new(0, 0, 0));
+        assert_eq!(color, WHITE);
+        let color = (pattern.pattern_fn)(Point::new(1, 0, 0));
+        assert_eq!(color, BLACK);
+    }
+}
+
+#[cfg(test)]
+mod checkers_tests {
+    use crate::{
+        color::{BLACK, WHITE},
+        pattern::checker_at,
+        tuple::Point,
+    };
+
+    #[test]
+    fn checker_function_repeats_in_x() {
+        assert_eq!(checker_at(WHITE, BLACK, &Point::new(0, 0, 0)), WHITE);
+        assert_eq!(checker_at(WHITE, BLACK, &Point::new(0.99, 0.0, 0.0)), WHITE);
+        assert_eq!(checker_at(WHITE, BLACK, &Point::new(1.01, 0, 0)), BLACK);
+        assert_eq!(
+            checker_at(WHITE, BLACK, &Point::new(-0.01, 0.0, 0.0)),
+            BLACK
+        );
+        assert_eq!(
+            checker_at(WHITE, BLACK, &Point::new(-0.99, 0.0, 0.0)),
+            BLACK
+        );
+        assert_eq!(checker_at(WHITE, BLACK, &Point::new(-1.01, 0, 0)), WHITE);
+    }
+
+    #[test]
+    fn checker_function_repeats_in_y() {
+        assert_eq!(checker_at(WHITE, BLACK, &Point::new(0, 0, 0)), WHITE);
+        assert_eq!(checker_at(WHITE, BLACK, &Point::new(0, 0.99, 0)), WHITE);
+        assert_eq!(checker_at(WHITE, BLACK, &Point::new(0, 1.01, 0)), BLACK);
+    }
+
+    #[test]
+    fn checker_function_repeats_in_z() {
+        assert_eq!(checker_at(WHITE, BLACK, &Point::new(0, 0, 0)), WHITE);
+        assert_eq!(checker_at(WHITE, BLACK, &Point::new(0, 0, 0.99)), WHITE);
+        assert_eq!(checker_at(WHITE, BLACK, &Point::new(0, 0, 1.01)), BLACK);
+    }
+}